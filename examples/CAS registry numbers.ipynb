{
 "cells": [
  {
   "cell_type": "markdown",
   "metadata": {},
   "source": [
    "# Retrieving CAS registry numbers"
   ]
  },
  {
   "cell_type": "code",
   "execution_count": 1,
   "metadata": {},
   "outputs": [],
   "source": [
    "import re\n",
    "import pubchempy as pcp"
   ]
  },
  {
   "cell_type": "markdown",
   "metadata": {},
   "source": [
    "Enable debug logging to make it easier to see what is going on:"
   ]
  },
  {
   "cell_type": "code",
   "execution_count": 2,
<<<<<<< HEAD
   "metadata": {
    "collapsed": false,
    "jupyter": {
     "outputs_hidden": false
    }
   },
=======
   "metadata": {},
>>>>>>> eb47c259
   "outputs": [],
   "source": [
    "import logging\n",
    "\n",
    "logging.getLogger('pubchempy').setLevel(logging.DEBUG)"
   ]
  },
  {
   "cell_type": "markdown",
   "metadata": {},
   "source": [
    "A function to get the CAS registry numbers for compounds with a particular SMILES substructure:"
   ]
  },
  {
   "cell_type": "code",
   "execution_count": 3,
<<<<<<< HEAD
   "metadata": {
    "collapsed": false,
    "jupyter": {
     "outputs_hidden": false
    }
   },
=======
   "metadata": {},
>>>>>>> eb47c259
   "outputs": [],
   "source": [
    "def get_substructure_cas(smiles):\n",
    "    cas_rns = []\n",
    "    results = pcp.get_synonyms(smiles, 'smiles', searchtype='substructure')\n",
    "    for result in results:\n",
    "        for syn in result.get('Synonym', []):\n",
    "            match = re.match(r'(\\d{2,7}-\\d\\d-\\d)', syn)\n",
    "            if match:\n",
    "                cas_rns.append(match.group(1))\n",
    "    return cas_rns"
   ]
  },
  {
   "cell_type": "markdown",
   "metadata": {},
   "source": [
    "Test some inputs:"
   ]
  },
  {
   "cell_type": "code",
   "execution_count": 4,
<<<<<<< HEAD
   "metadata": {
    "collapsed": false,
    "jupyter": {
     "outputs_hidden": false
    }
   },
=======
   "metadata": {},
>>>>>>> eb47c259
   "outputs": [
    {
     "name": "stdout",
     "output_type": "stream",
     "text": [
<<<<<<< HEAD
      "895\n",
      "['7439-92-1', '54076-28-7', '301-04-2', '15347-57-6', '78-00-2', '1314-87-0', '12179-39-4', '1317-36-8', '79120-33-5', '7446-14-2']\n"
=======
      "856\n",
      "['7439-92-1', '54076-28-7', '14452-81-4', '1317-36-8', '79120-33-5', '78-00-2', '10099-74-8', '301-04-2', '1314-87-0', '12179-39-4']\n"
>>>>>>> eb47c259
     ]
    }
   ],
   "source": [
    "cas_rns = get_substructure_cas('[Pb]')\n",
    "print(len(cas_rns))\n",
    "print(cas_rns[:10])"
   ]
  },
  {
   "cell_type": "code",
   "execution_count": 5,
<<<<<<< HEAD
   "metadata": {
    "collapsed": false,
    "jupyter": {
     "outputs_hidden": false
    }
   },
=======
   "metadata": {},
>>>>>>> eb47c259
   "outputs": [
    {
     "name": "stdout",
     "output_type": "stream",
     "text": [
<<<<<<< HEAD
      "3719\n",
      "['2514685-52-8', '61216-56-6', '2350285-21-9', '239127-62-9', '289702-60-9', '85721-35-3', '178698-98-1', '26699-19-4', '167960-76-1', '24687-35-2']\n"
=======
      "3672\n",
      "['7783-00-8', '10102-18-8', '10102-18-8', '14013-56-0', '1464-42-2', '2578-28-1', '7782-49-2', '630-10-4', '60940-34-3', '7446-08-4']\n"
>>>>>>> eb47c259
     ]
    }
   ],
   "source": [
    "cas_rns = get_substructure_cas('[Se]')\n",
    "print(len(cas_rns))\n",
    "print(cas_rns[:10])"
   ]
  },
  {
   "cell_type": "code",
   "execution_count": 6,
<<<<<<< HEAD
   "metadata": {
    "collapsed": false,
    "jupyter": {
     "outputs_hidden": false
    }
   },
=======
   "metadata": {},
>>>>>>> eb47c259
   "outputs": [
    {
     "name": "stdout",
     "output_type": "stream",
     "text": [
<<<<<<< HEAD
      "968\n",
      "['13463-67-7', '1317-70-0', '1317-80-2', '98084-96-9', '1309-63-3', '7440-32-6', '14067-04-0', '1271-19-8', '1271-19-8', '546-68-9']\n"
=======
      "875\n",
      "['13463-67-7', '1317-70-0', '1317-80-2', '98084-96-9', '7440-32-6', '14067-04-0', '546-68-9', '68585-67-1', '1271-19-8', '12035-95-9']\n"
>>>>>>> eb47c259
     ]
    }
   ],
   "source": [
    "cas_rns = get_substructure_cas('[Ti]')\n",
    "print(len(cas_rns))\n",
    "print(cas_rns[:10])"
   ]
  },
  {
   "cell_type": "code",
   "execution_count": 7,
<<<<<<< HEAD
   "metadata": {
    "collapsed": false,
    "jupyter": {
     "outputs_hidden": false
    }
   },
=======
   "metadata": {},
>>>>>>> eb47c259
   "outputs": [
    {
     "name": "stdout",
     "output_type": "stream",
     "text": [
<<<<<<< HEAD
      "963\n",
      "['7647-10-1', '7440-05-3', '19168-23-1', '13820-55-8', '16919-73-6', '3375-31-3', '19807-27-3', '1314-08-5', '14221-01-3', '12107-56-1']\n"
=======
      "846\n",
      "['7647-10-1', '7440-05-3', '19168-23-1', '10025-98-6', '13782-33-7', '14323-43-4', '16919-73-6', '12125-22-3', '3375-31-3', '19807-27-3']\n"
>>>>>>> eb47c259
     ]
    }
   ],
   "source": [
    "cas_rns = get_substructure_cas('[Pd]')\n",
    "print(len(cas_rns))\n",
    "print(cas_rns[:10])"
   ]
  },
  {
   "cell_type": "markdown",
   "metadata": {},
   "source": [
    "We could potentially get a TimeoutError if there are too many results. In this case, it might be better to perform the substructure search and then get the synonyms separately:"
   ]
  },
  {
   "cell_type": "code",
   "execution_count": 8,
<<<<<<< HEAD
   "metadata": {
    "collapsed": false,
    "jupyter": {
     "outputs_hidden": false
    }
   },
=======
   "metadata": {},
>>>>>>> eb47c259
   "outputs": [],
   "source": [
    "cids = pcp.get_cids('[Pd]', 'smiles', searchtype='substructure')"
   ]
  },
  {
   "cell_type": "markdown",
<<<<<<< HEAD
   "metadata": {
    "collapsed": false,
    "jupyter": {
     "outputs_hidden": false
    }
   },
=======
   "metadata": {},
>>>>>>> eb47c259
   "source": [
    "Then you can do `pcp.get_synonyms(cids)` with the list of CIDs."
   ]
  }
 ],
 "metadata": {
  "kernelspec": {
   "display_name": "Python 3 (ipykernel)",
   "language": "python",
   "name": "python3"
  },
  "language_info": {
   "codemirror_mode": {
    "name": "ipython",
    "version": 3
   },
   "file_extension": ".py",
   "mimetype": "text/x-python",
   "name": "python",
   "nbconvert_exporter": "python",
   "pygments_lexer": "ipython3",
<<<<<<< HEAD
   "version": "3.13.0"
  }
 },
 "nbformat": 4,
 "nbformat_minor": 4
=======
   "version": "3.9.9"
  }
 },
 "nbformat": 4,
 "nbformat_minor": 1
>>>>>>> eb47c259
}<|MERGE_RESOLUTION|>--- conflicted
+++ resolved
@@ -27,16 +27,7 @@
   {
    "cell_type": "code",
    "execution_count": 2,
-<<<<<<< HEAD
-   "metadata": {
-    "collapsed": false,
-    "jupyter": {
-     "outputs_hidden": false
-    }
-   },
-=======
    "metadata": {},
->>>>>>> eb47c259
    "outputs": [],
    "source": [
     "import logging\n",
@@ -54,16 +45,7 @@
   {
    "cell_type": "code",
    "execution_count": 3,
-<<<<<<< HEAD
-   "metadata": {
-    "collapsed": false,
-    "jupyter": {
-     "outputs_hidden": false
-    }
-   },
-=======
    "metadata": {},
->>>>>>> eb47c259
    "outputs": [],
    "source": [
     "def get_substructure_cas(smiles):\n",
@@ -87,28 +69,14 @@
   {
    "cell_type": "code",
    "execution_count": 4,
-<<<<<<< HEAD
-   "metadata": {
-    "collapsed": false,
-    "jupyter": {
-     "outputs_hidden": false
-    }
-   },
-=======
    "metadata": {},
->>>>>>> eb47c259
    "outputs": [
     {
      "name": "stdout",
      "output_type": "stream",
      "text": [
-<<<<<<< HEAD
       "895\n",
       "['7439-92-1', '54076-28-7', '301-04-2', '15347-57-6', '78-00-2', '1314-87-0', '12179-39-4', '1317-36-8', '79120-33-5', '7446-14-2']\n"
-=======
-      "856\n",
-      "['7439-92-1', '54076-28-7', '14452-81-4', '1317-36-8', '79120-33-5', '78-00-2', '10099-74-8', '301-04-2', '1314-87-0', '12179-39-4']\n"
->>>>>>> eb47c259
      ]
     }
    ],
@@ -121,28 +89,14 @@
   {
    "cell_type": "code",
    "execution_count": 5,
-<<<<<<< HEAD
-   "metadata": {
-    "collapsed": false,
-    "jupyter": {
-     "outputs_hidden": false
-    }
-   },
-=======
    "metadata": {},
->>>>>>> eb47c259
    "outputs": [
     {
      "name": "stdout",
      "output_type": "stream",
      "text": [
-<<<<<<< HEAD
       "3719\n",
       "['2514685-52-8', '61216-56-6', '2350285-21-9', '239127-62-9', '289702-60-9', '85721-35-3', '178698-98-1', '26699-19-4', '167960-76-1', '24687-35-2']\n"
-=======
-      "3672\n",
-      "['7783-00-8', '10102-18-8', '10102-18-8', '14013-56-0', '1464-42-2', '2578-28-1', '7782-49-2', '630-10-4', '60940-34-3', '7446-08-4']\n"
->>>>>>> eb47c259
      ]
     }
    ],
@@ -155,28 +109,14 @@
   {
    "cell_type": "code",
    "execution_count": 6,
-<<<<<<< HEAD
-   "metadata": {
-    "collapsed": false,
-    "jupyter": {
-     "outputs_hidden": false
-    }
-   },
-=======
    "metadata": {},
->>>>>>> eb47c259
    "outputs": [
     {
      "name": "stdout",
      "output_type": "stream",
      "text": [
-<<<<<<< HEAD
       "968\n",
       "['13463-67-7', '1317-70-0', '1317-80-2', '98084-96-9', '1309-63-3', '7440-32-6', '14067-04-0', '1271-19-8', '1271-19-8', '546-68-9']\n"
-=======
-      "875\n",
-      "['13463-67-7', '1317-70-0', '1317-80-2', '98084-96-9', '7440-32-6', '14067-04-0', '546-68-9', '68585-67-1', '1271-19-8', '12035-95-9']\n"
->>>>>>> eb47c259
      ]
     }
    ],
@@ -189,28 +129,14 @@
   {
    "cell_type": "code",
    "execution_count": 7,
-<<<<<<< HEAD
-   "metadata": {
-    "collapsed": false,
-    "jupyter": {
-     "outputs_hidden": false
-    }
-   },
-=======
    "metadata": {},
->>>>>>> eb47c259
    "outputs": [
     {
      "name": "stdout",
      "output_type": "stream",
      "text": [
-<<<<<<< HEAD
       "963\n",
       "['7647-10-1', '7440-05-3', '19168-23-1', '13820-55-8', '16919-73-6', '3375-31-3', '19807-27-3', '1314-08-5', '14221-01-3', '12107-56-1']\n"
-=======
-      "846\n",
-      "['7647-10-1', '7440-05-3', '19168-23-1', '10025-98-6', '13782-33-7', '14323-43-4', '16919-73-6', '12125-22-3', '3375-31-3', '19807-27-3']\n"
->>>>>>> eb47c259
      ]
     }
    ],
@@ -230,16 +156,7 @@
   {
    "cell_type": "code",
    "execution_count": 8,
-<<<<<<< HEAD
-   "metadata": {
-    "collapsed": false,
-    "jupyter": {
-     "outputs_hidden": false
-    }
-   },
-=======
    "metadata": {},
->>>>>>> eb47c259
    "outputs": [],
    "source": [
     "cids = pcp.get_cids('[Pd]', 'smiles', searchtype='substructure')"
@@ -247,16 +164,7 @@
   },
   {
    "cell_type": "markdown",
-<<<<<<< HEAD
-   "metadata": {
-    "collapsed": false,
-    "jupyter": {
-     "outputs_hidden": false
-    }
-   },
-=======
    "metadata": {},
->>>>>>> eb47c259
    "source": [
     "Then you can do `pcp.get_synonyms(cids)` with the list of CIDs."
    ]
@@ -278,17 +186,9 @@
    "name": "python",
    "nbconvert_exporter": "python",
    "pygments_lexer": "ipython3",
-<<<<<<< HEAD
    "version": "3.13.0"
   }
  },
  "nbformat": 4,
  "nbformat_minor": 4
-=======
-   "version": "3.9.9"
-  }
- },
- "nbformat": 4,
- "nbformat_minor": 1
->>>>>>> eb47c259
 }